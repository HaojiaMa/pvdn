import argparse
import os
import shutil
import json
from warnings import warn

import torch
from torchvision.transforms import ToTensor

from pvdn import BoundingBoxDataset
from pvdn.metrics.bboxes import BoundingBoxEvaluator
from pvdn.detection.model.single_flow_classifier import Classifier
from pvdn.detection.engine import val_one_epoch
from pvdn.detection.model.proposals import DynamicBlobDetector
from pvdn.metrics.convert import result_to_coco_format


def test(data_path, conf_thresh, output_dir, model_path, save_coco, plot_scenes, device, bs=64,
         n_workers=16):
    torch.multiprocessing.set_sharing_strategy('file_system')

    # set up output path
    output_dir = os.path.abspath(output_dir)
    if not os.path.isdir(output_dir):
        print(f"Creating output directory: {output_dir}")
        os.mkdir(output_dir)
    if plot_scenes:
        scene_dir = os.path.join(output_dir, "scenes")
        if os.path.isdir(scene_dir):
            shutil.rmtree(scene_dir)
        os.mkdir(scene_dir)

    # check device
    if "cuda" in device and not torch.cuda.is_available():
        device = "cpu"
        warn("CUDA device cannot be found.")
    print(f"Device:\t{device}")

    # set up data
    testset = BoundingBoxDataset(data_path, transform=ToTensor())
    testloader = torch.utils.data.DataLoader(testset,
                                             batch_size=bs,
                                             shuffle=False,
                                             num_workers=n_workers)

    model = Classifier()
    try:
        model.load_state_dict(torch.load(os.path.abspath(model_path))["model"])
    except KeyError:
        model.load_state_dict(torch.load(os.path.abspath(model_path)))

    _, predictions = val_one_epoch(model=model, dataloader=testloader, criterion=None,
                                   device=device, task="Test")

    evaluator = BoundingBoxEvaluator(data_dir=data_path)
    evaluator.load_results_from_dict(predictions)
    metrics = evaluator.evaluate(conf_thresh=conf_thresh, verbose=True)

    with open(os.path.join(output_dir, "metrics.json"), "w") as f:
        json.dump(metrics, f)
    print(f"Saved metrics to {os.path.join(output_dir, 'metrics.json')}")

    if plot_scenes:
        print(f"Plotting scenes {', '.join(plot_scenes)} ...")
        testset.plot_scenes(scene_ids=plot_scenes, preds=predictions,
                            output_dir=scene_dir, conf_thresh=conf_thresh)
        print(f"Saved results of scenes {', '.join(plot_scenes)} to {scene_dir}.")

    with open(os.path.join(output_dir, "predictions.json"), "w") as f:
        json.dump(predictions, f)
    print(f"Saved predictions to {os.path.join(output_dir, 'predictions.json')}")

    if save_coco:
        coco_preds = result_to_coco_format(predictions)
        with open(os.path.join(output_dir, "predictions_coco.json"), "w") as f:
            json.dump(coco_preds, f)
        print(f"Saved predictions to {os.path.join(output_dir, 'predictions_coco.json')}")


if __name__ == "__main__":
    parser = argparse.ArgumentParser()
    parser.add_argument("--test_data", type=str,
                        default="/raid/Datasets/EODAN/kaggle/day/test",
                        help="Path to the test split.")
    parser.add_argument("--output_dir", type=str, default="runs/test",
                        help="Path to results ")
    parser.add_argument("--model_path", type=str, default="weights_pretrained.pt")
    parser.add_argument("--device", choices=("cuda", "cpu"), type=str, default="cuda",
                        help="cuda or cpu")
    parser.add_argument("--save_coco", action="store_true",
                        help="Flag to save the predictions also in coco results format.")
    parser.add_argument("--plot_scenes", nargs="+", help="Scene ids to be plotted and saved.")
    parser.add_argument("--batch_size", type=int, default=64,
                        help="Batch size.")
    parser.add_argument("--workers", type=int, default=16, help="Number of workers to use for "
                                                                "dataloader.")
    parser.add_argument("--conf_thresh", type=float, default=0.5,
                        help="Confidence threshold at which to classify positive.")
    args = parser.parse_args()

<<<<<<< HEAD
    test(args.test_data, args.conf_thresh, args.output_dir, args.model_path,
         args.save_coco,
=======
    test(args.test_data, args.conf_thresh, args.output_dir, args.model_path, args.save_coco,
>>>>>>> 528b2452
         args.plot_scenes, args.device, args.batch_size, args.workers)<|MERGE_RESOLUTION|>--- conflicted
+++ resolved
@@ -98,10 +98,5 @@
                         help="Confidence threshold at which to classify positive.")
     args = parser.parse_args()
 
-<<<<<<< HEAD
     test(args.test_data, args.conf_thresh, args.output_dir, args.model_path,
-         args.save_coco,
-=======
-    test(args.test_data, args.conf_thresh, args.output_dir, args.model_path, args.save_coco,
->>>>>>> 528b2452
-         args.plot_scenes, args.device, args.batch_size, args.workers)+         args.save_coco, args.plot_scenes, args.device, args.batch_size, args.workers)