--- conflicted
+++ resolved
@@ -95,7 +95,16 @@
 In order to save the prediction results also in the coco format, use the `--save_coco` flag. If you want to visualize and save the prediction of certain scenes (say scene 23 and scene 96), you can pass them simply as a list like this: `--plot_scenes 23 96`. It will save them to your specified output directory.
 
 
-<<<<<<< HEAD
+## Visualize tracking results
+
+The results of the proposed tracker can be visualized by the main function of `model/tracker.py`. For that the path to a folder with a sequence of images and the correspoding annotations has to be provided:
+```
+cd pvdn/detection/model
+python3 tracker.py --image_path /pvdn_dataset/day/val/images/S00121 --bounding_box_path /pvdn_dataset/day/val/labels/bounding_boxes
+```
+The main function opens for each image a cv2 figure. **The current figure must be closed by pressing ESC.** After that the next image of the sequence is visualized.
+
+
 ## Working with YoloV5
 
 **Disclaimer:** This How-To assumes that you are working in the provided docker 
@@ -196,14 +205,4 @@
 create the yolo format.
 
 Now your performance metrics are stored in `performance.json` in the via 
-`--out_dir` specified directory.
-=======
-## Visualize tracking results
-
-The results of the proposed tracker can be visualized by the main function of `model/tracker.py`. For that the path to a folder with a sequence of images and the correspoding annotations has to be provided:
-```
-cd pvdn/detection/model
-python3 tracker.py --image_path /pvdn_dataset/day/val/images/S00121 --bounding_box_path /pvdn_dataset/day/val/labels/bounding_boxes
-```
-The main function opens for each image a cv2 figure. **The current figure must be closed by pressing ESC.** After that the next image of the sequence is visualized.
->>>>>>> 307ca8f4
+`--out_dir` specified directory.